<<<<<<< HEAD
numpy>=1.21.0
scipy>=1.7.0
matplotlib>=3.5.0
seaborn>=0.11.0
plotly>=5.0.0
pandas>=1.3.0
scikit-learn>=1.0.0
=======
cursor/bc-f408c7bd-bc2a-48a4-bc8d-0989f628ad52-ef2e

cursor/bc-6aa3d0b7-8162-462f-866c-58c59aaeb60b-de6f
# Enhanced Dual LLM WaveCaster Requirements
# Core dependencies (required)
numpy>=1.21.0
scipy>=1.7.0
torch>=1.9.0

# Optional dependencies for full functionality
matplotlib>=3.5.0        # For visualization
sounddevice>=0.4.0       # For audio playback
soundfile>=0.10.0        # For audio file I/O
requests>=2.25.0         # For HTTP LLM backends
pycryptodome>=3.15.0     # For encryption/security features

# Development and testing
pytest>=6.0.0
pytest-asyncio>=0.18.0
black>=22.0.0
flake8>=4.0.0

fastapi==0.115.0
uvicorn[standard]==0.30.5
httpx==0.27.2
websockets==12.0
pydantic==2.9.2
cursor/bc-f408c7bd-bc2a-48a4-bc8d-0989f628ad52-ef2e
main 
>>>>>>> ef3436e1
<|MERGE_RESOLUTION|>--- conflicted
+++ resolved
@@ -1,39 +1,7 @@
-<<<<<<< HEAD
 numpy>=1.21.0
 scipy>=1.7.0
 matplotlib>=3.5.0
 seaborn>=0.11.0
 plotly>=5.0.0
 pandas>=1.3.0
-scikit-learn>=1.0.0
-=======
-cursor/bc-f408c7bd-bc2a-48a4-bc8d-0989f628ad52-ef2e
-
-cursor/bc-6aa3d0b7-8162-462f-866c-58c59aaeb60b-de6f
-# Enhanced Dual LLM WaveCaster Requirements
-# Core dependencies (required)
-numpy>=1.21.0
-scipy>=1.7.0
-torch>=1.9.0
-
-# Optional dependencies for full functionality
-matplotlib>=3.5.0        # For visualization
-sounddevice>=0.4.0       # For audio playback
-soundfile>=0.10.0        # For audio file I/O
-requests>=2.25.0         # For HTTP LLM backends
-pycryptodome>=3.15.0     # For encryption/security features
-
-# Development and testing
-pytest>=6.0.0
-pytest-asyncio>=0.18.0
-black>=22.0.0
-flake8>=4.0.0
-
-fastapi==0.115.0
-uvicorn[standard]==0.30.5
-httpx==0.27.2
-websockets==12.0
-pydantic==2.9.2
-cursor/bc-f408c7bd-bc2a-48a4-bc8d-0989f628ad52-ef2e
-main 
->>>>>>> ef3436e1
+scikit-learn>=1.0.0