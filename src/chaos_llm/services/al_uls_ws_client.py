--- conflicted
+++ resolved
@@ -58,28 +58,16 @@
             ws = await self.connect()
             await ws.send(json.dumps(payload))
             resp = await ws.recv()
-<<<<<<< HEAD
-            # Server may wrap results, standardize here
-            data = json.loads(resp)
-            if isinstance(data, dict) and "type" in data:
-                t = data.get("type")
-                if t == "eval_result":
-=======
             data = json.loads(resp)
             # Server may wrap results, standardize here
             if isinstance(data, dict) and "result" in data and "type" in data:
                 if data.get("type") == "eval_result":
->>>>>>> 18a81c4b
                     return data.get("result", data)
                 if t == "parse_result":
                     return data
                 if t == "batch_eval_result" and "results" in data:
                     return data
             return data
-<<<<<<< HEAD
-
-=======
->>>>>>> 18a81c4b
         except Exception as e:
             # Reset socket on error to force reconnect later
             try:
